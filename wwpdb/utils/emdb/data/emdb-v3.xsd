--- conflicted
+++ resolved
@@ -24,11 +24,7 @@
             </xs:element>
         </xs:sequence>
         <xs:attribute name="emdb_id" type="emdb_id_type" use="required"/>
-<<<<<<< HEAD
-        <xs:attribute name="version" type="xs:token" default="3.0.2.10"/>
-=======
         <xs:attribute name="version" type="xs:token" default="3.0.2.11"/>
->>>>>>> d3e57c54
         <!-- <xs:attribute name="composite_structure" type="xs:boolean"/> -->
     </xs:complexType>
     <xs:complexType name="admin_type">
