--- conflicted
+++ resolved
@@ -3,12 +3,7 @@
 GenerateDSNamespaceDefs = {
     "entry_type": 'xmlns:xsi="http://www.w3.org/2001/XMLSchema-instance" '
                   'xsi:schemaLocation="https://github.com/emdb-empiar/emdb-schemas'
-<<<<<<< HEAD
-                  '/blob/master/emdb_schemas/v3/v3_0_3_2/emdb.xsd" '
-                  'version="3.0.3.2"'
-=======
-                  '/blob/master/emdb_schemas/v3/v3_0_3_3/emdb.xsd" '
-                  'version="3.0.3.3"'
->>>>>>> ded8654e
+                  '/blob/master/emdb_schemas/v3/v3_0_4_0/emdb.xsd" '
+                  'version="3.0.4.0"'
 }
 GenerateDSNamespaceTypePrefixes = {}
