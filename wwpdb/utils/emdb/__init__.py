
__docformat__ = "restructuredtext en"
__author__ = "Sanja Abbott"
__email__ = "sanja@ebi.ac.uk"
__license__ = "Apache 2.0"
<<<<<<< HEAD
__version__ = "0.8"
=======
__version__ = "0.9.dev1"
>>>>>>> f9aafc3c
<|MERGE_RESOLUTION|>--- conflicted
+++ resolved
@@ -3,8 +3,4 @@
 __author__ = "Sanja Abbott"
 __email__ = "sanja@ebi.ac.uk"
 __license__ = "Apache 2.0"
-<<<<<<< HEAD
-__version__ = "0.8"
-=======
-__version__ = "0.9.dev1"
->>>>>>> f9aafc3c
+__version__ = "0.9"